--- conflicted
+++ resolved
@@ -17,17 +17,11 @@
 
 
 import io.netty.buffer.ByteBuf;
-<<<<<<< HEAD
 import io.vertx.codegen.annotations.Fluent;
 import io.vertx.codegen.annotations.GenIgnore;
 import io.vertx.codegen.annotations.VertxGen;
 import io.vertx.core.ServiceHelper;
-=======
-import io.vertx.core.gen.Fluent;
-import io.vertx.core.gen.GenIgnore;
-import io.vertx.core.gen.VertxGen;
 import io.vertx.core.shareddata.impl.ClusterSerializable;
->>>>>>> 11d3eee0
 import io.vertx.core.spi.BufferFactory;
 
 import java.nio.ByteBuffer;
@@ -375,20 +369,6 @@
   @GenIgnore
   ByteBuf getByteBuf();
 
-<<<<<<< HEAD
   static final BufferFactory factory = ServiceHelper.loadFactory(BufferFactory.class);
-=======
-  static final BufferFactory factory = loadFactory();
-
-  @GenIgnore
-  static BufferFactory loadFactory() {
-    ServiceLoader<BufferFactory> factories = ServiceLoader.load(BufferFactory.class);
-    if (factories.iterator().hasNext()) {
-      return factories.iterator().next();
-    } else {
-      throw new IllegalStateException("Cannot find BufferFactory service");
-    }
-  }
->>>>>>> 11d3eee0
 
 }